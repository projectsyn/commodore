--- conflicted
+++ resolved
@@ -169,7 +169,9 @@
         "_instance": target,
     }
     if not bootstrap:
-        parameters["_base_directory"] = str(components[component].target_directory)
+        parameters["_base_directory"] = str(
+            components[component].alias_directory(target)
+        )
         parameters["_kustomize_wrapper"] = str(__kustomize_wrapper__)
         parameters["kapitan"] = {
             "vars": {
@@ -204,16 +206,8 @@
         raise click.ClickException(f"Target {target} is not a component")
 
     classes = [f"params.{inv.bootstrap_target}"]
-<<<<<<< HEAD
-    parameters: dict[str, Union[dict, str]] = {
-        "_instance": target,
-    }
-    if not bootstrap:
-        parameters["_base_directory"] = str(
-            components[component].alias_directory(target)
-        )
-
-    for c in components:
+
+    for c in sorted(components):
         defaults_file = inv.defaults_file(c)
         if c == component and target != component:
             # Special case alias defaults symlink
@@ -221,12 +215,6 @@
 
         if defaults_file.is_file():
             classes.append(f"defaults.{defaults_file.stem}")
-=======
-
-    for c in sorted(components):
-        if inv.defaults_file(c).is_file():
-            classes.append(f"defaults.{c}")
->>>>>>> c8386013
         else:
             click.secho(f" > Default file for class {c} missing", fg="yellow")
 
@@ -237,16 +225,7 @@
             raise click.ClickException(
                 f"Target rendering failed for {target}: component class is missing"
             )
-<<<<<<< HEAD
         classes.append(f"components.{target}")
-        parameters["kapitan"] = {
-            "vars": {
-                "target": target,
-            },
-        }
-=======
-        classes.append(f"components.{component}")
->>>>>>> c8386013
 
     return generate_target(inv, target, components, classes, component)
 
